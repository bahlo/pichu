--- conflicted
+++ resolved
@@ -30,13 +30,8 @@
 ], optional = true }
 blake3 = { version = "1.8", optional = true }
 # watch
-<<<<<<< HEAD
-notify = { version = "6.1", optional = true }
 notify-debouncer-mini = { version = "0.7", optional = true }
-=======
 notify = { version = "8.2", optional = true }
-notify-debouncer-mini = { version = "0.4", optional = true }
->>>>>>> 4eac850c
 
 [features]
 default = ["markdown", "sass", "watch"]
